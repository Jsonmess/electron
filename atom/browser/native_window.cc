--- conflicted
+++ resolved
@@ -38,10 +38,7 @@
 #include "ui/gfx/geometry/rect.h"
 #include "ui/gfx/geometry/size.h"
 #include "ui/gfx/geometry/size_conversions.h"
-<<<<<<< HEAD
 #include "ui/display/screen.h"
-=======
->>>>>>> 9cdc74e4
 #include "ui/gl/gpu_switching_manager.h"
 
 DEFINE_WEB_CONTENTS_USER_DATA_KEY(atom::NativeWindowRelay);
@@ -314,42 +311,6 @@
   return host_view && host_view->HasFocus();
 }
 
-<<<<<<< HEAD
-void NativeWindow::CapturePage(const gfx::Rect& rect,
-                               const CapturePageCallback& callback) {
-  const auto view = web_contents()->GetRenderWidgetHostView();
-  const auto host = view ? view->GetRenderWidgetHost() : nullptr;
-  if (!view || !host) {
-    callback.Run(SkBitmap());
-    return;
-  }
-
-  // Capture full page if user doesn't specify a |rect|.
-  const gfx::Size view_size = rect.IsEmpty() ? view->GetViewBounds().size() :
-                                               rect.size();
-
-  // By default, the requested bitmap size is the view size in screen
-  // coordinates.  However, if there's more pixel detail available on the
-  // current system, increase the requested bitmap size to capture it all.
-  gfx::Size bitmap_size = view_size;
-  const gfx::NativeView native_view = view->GetNativeView();
-  const float scale =
-      display::Screen::GetScreen()->GetDisplayNearestWindow(native_view)
-      .device_scale_factor();
-  if (scale > 1.0f)
-    bitmap_size = gfx::ScaleToCeiledSize(view_size, scale);
-
-  host->CopyFromBackingStore(
-      gfx::Rect(rect.origin(), view_size),
-      bitmap_size,
-      base::Bind(&NativeWindow::OnCapturePageDone,
-                 weak_factory_.GetWeakPtr(),
-                 callback),
-      kBGRA_8888_SkColorType);
-}
-
-=======
->>>>>>> 9cdc74e4
 void NativeWindow::SetAutoHideMenuBar(bool auto_hide) {
 }
 
